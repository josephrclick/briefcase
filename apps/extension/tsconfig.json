{
  "compilerOptions": {
    "target": "ES2020",
    "useDefineForClassFields": true,
    "module": "ESNext",
    "lib": ["ES2020", "DOM", "DOM.Iterable"],
    "skipLibCheck": true,
    "jsx": "react-jsx",
    "jsxImportSource": "preact",

    /* Bundler mode */
    "moduleResolution": "bundler",
    "allowImportingTsExtensions": true,
    "resolveJsonModule": true,
    "isolatedModules": true,
    "noEmit": true,

    /* Linting */
    "strict": true,
    "noUnusedLocals": true,
    "noUnusedParameters": true,
    "noFallthroughCasesInSwitch": true,

    /* Chrome extension types */
    "types": ["chrome", "vite/client"]
  },
  "include": ["src", "sidepanel", "content", "background", "lib"],
  "exclude": [
    "**/*.test.ts",
    "**/*.test.tsx",
    "**/*.spec.ts",
    "**/*.spec.tsx",
<<<<<<< HEAD
    "vitest.config.ts",
    "vitest.setup.ts"
=======
    "node_modules"
>>>>>>> aef3394f
  ],
  "references": [{ "path": "./tsconfig.node.json" }]
}<|MERGE_RESOLUTION|>--- conflicted
+++ resolved
@@ -30,12 +30,9 @@
     "**/*.test.tsx",
     "**/*.spec.ts",
     "**/*.spec.tsx",
-<<<<<<< HEAD
     "vitest.config.ts",
-    "vitest.setup.ts"
-=======
+    "vitest.setup.ts",
     "node_modules"
->>>>>>> aef3394f
   ],
   "references": [{ "path": "./tsconfig.node.json" }]
 }